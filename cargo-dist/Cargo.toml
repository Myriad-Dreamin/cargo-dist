--- conflicted
+++ resolved
@@ -60,13 +60,8 @@
 cargo-wix = "0.3.8"
 uuid = { version = "1", features = ["v4"] }
 mach_object = "0.1"
-<<<<<<< HEAD
-goblin = "0.8.0"
+goblin = "0.8.1"
 similar = "2.5.0"
-=======
-goblin = "0.8.1"
-similar = "2.4.0"
->>>>>>> 15e2c697
 tokio = { version = "1.37.0", features = ["full"] }
 temp-dir = "0.1.13"
 
