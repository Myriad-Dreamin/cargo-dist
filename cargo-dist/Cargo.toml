--- conflicted
+++ resolved
@@ -1,11 +1,7 @@
 [package]
 name = "cargo-dist"
 description = "Shippable application packaging for Rust"
-<<<<<<< HEAD
-version = "0.12.0-prerelease.4"
-=======
 version = "0.12.0"
->>>>>>> f8c77f98
 edition = "2021"
 license = "MIT OR Apache-2.0"
 repository = "https://github.com/axodotdev/cargo-dist"
@@ -38,11 +34,7 @@
 
 # Features used by the cli and library
 axotag = "0.1.0"
-<<<<<<< HEAD
-cargo-dist-schema = { version = "=0.12.0-prerelease.4", path = "../cargo-dist-schema" }
-=======
 cargo-dist-schema = { version = "=0.12.0", path = "../cargo-dist-schema" }
->>>>>>> f8c77f98
 
 axoasset = { version = "0.8.0", features = ["json-serde", "toml-serde", "toml-edit", "compression"] }
 axoprocess = { version = "0.2.0" }
